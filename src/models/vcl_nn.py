--- conflicted
+++ resolved
@@ -14,48 +14,31 @@
         self.out_size = out_size
         self.n_hidden_layers = n_hidden_layers
         self.layer_width = layer_width
-<<<<<<< HEAD
+
         self.prior, self.posterior = None, None
         self.n_tasks = n_tasks
 
-#       head_prior is a tuple
-#       (w_means, w_vars), (b_means, b_vars)
-#       where each of these is a lis of tensors
         self.head_prior, self.head_posterior = None, None
         self.init_variables()
         self.task_id = 0
 
-    def sample_from(self, means, vars):
-        '''Helper for forward.  Given a tuple with the mean/var for the weights/bias, return sampled values'''
-        epsilons = torch.randn_like(vars)
-        return means + epsilons * torch.sqrt(vars)
+    def sample_from(self, means, log_vars):
+        '''Helper for forward caluclations'''
+        epsilons = torch.randn_like(log_vars)
+        return means + epsilons * torch.exp(0.5 * log_vars)
 
     def forward(self, x, task):
-        (w_means, w_vars), (b_means, b_vars) = self.posterior
-        sampled_weights = [self.sample_from(w_means[i], w_vars[i]) for i in range(self.n_hidden_layers)]
-        sampled_bias = [self.sample_from(b_means[i], b_vars[i]) for i in range(self.n_hidden_layers)]
-=======
-        self.init_variables()
-        self.task_id = 0
-
-    def forward(self, x):
         (w_means, w_log_vars), (b_means, b_log_vars) = self.posterior
-        sampled_weights, sampled_bias = [], []
-        for i in range(self.n_hidden_layers + 1):
-            w_epsilons = torch.randn_like(w_means[i])
-            b_epsilons = torch.randn_like(b_means[i])
-
-            sampled_weights.append(w_means[i] + w_epsilons * torch.exp(0.5 * w_log_vars[i]))
-            sampled_bias.append(b_means[i] + b_epsilons * torch.exp(0.5 * b_log_vars[i]))
->>>>>>> fa83a68b
+        sampled_weights = [self.sample_from(w_means[i], w_log_vars[i]) for i in range(self.n_hidden_layers)]
+        sampled_bias = [self.sample_from(b_means[i], b_log_vars[i]) for i in range(self.n_hidden_layers)]
 
         # Apply each layer
         for weight, bias in zip(sampled_weights, sampled_bias):
             x = F.relu(x @ weight + bias)
 
-        (head_w_mean, head_w_vars), (head_b_means, head_b_vars) = self.head_posterior
-        sampled_head_weights = self.sample_from(head_w_mean[task], head_w_vars[task])
-        sampled_head_bias = self.sample_from(head_b_means[task], head_b_vars[task])
+        (head_w_mean, head_w_log_vars), (head_b_means, head_b_log_vars) = self.head_posterior
+        sampled_head_weights = self.sample_from(head_w_mean[task], head_w_log_vars[task])
+        sampled_head_bias = self.sample_from(head_b_means[task], head_b_log_vars[task])
 
         x = F.relu(x @ sampled_head_weights + sampled_head_bias)
 
@@ -68,49 +51,35 @@
         pass
 
     def calculate_KL_term(self):
-<<<<<<< HEAD
-        '''Calculates and returns KL(posterior, prior). Formula from L3 slide 14.'''
-        # The first part of this function concatenates w and b statistics into
-        # one tensor for ease of calculation
-
-        # Prior
-        ((prior_w_means, prior_w_vars), (prior_b_means, prior_b_vars)) = self.prior
-        ((head_prior_w_means, head_prior_w_vars),
-         (head_prior_b_means, head_prior_b_vars)) = self.head_prior
-
-        prior_means = torch.cat([torch.reshape(tensor, (-1,)) for tensor in prior_w_means + head_prior_w_means] +
-                                prior_b_means)
-        prior_vars  = torch.cat([torch.reshape(tensor, (-1,)) for tensor in prior_w_vars + head_prior_w_vars] +
-                                prior_b_vars)
-
-        # Posterior
-        ((post_w_means, post_w_vars), (post_b_means, post_b_vars)) = self.posterior
-        ((head_post_w_means, head_post_w_vars),
-         (head_post_b_means, head_post_b_vars)) = self.head_posterior
-        post_means = torch.cat([torch.reshape(tensor, (-1,)) for tensor in post_w_means + head_post_w_means] +
-                                post_b_means)
-        post_vars= torch.cat([torch.reshape(tensor, (-1,)) for tensor in post_w_vars + head_post_w_vars] +
-                                post_b_vars)
-=======
         """
         Calculates and returns the KL divergence of the new posterior and the previous
         iteration's posterior. See equation L3, slide 14.
         """
+
         # Concatenate w and b statistics into one tensor for ease of calculation
+
+        # Prior
         ((prior_w_means, prior_w_log_vars), (prior_b_means, prior_b_log_vars)) = self.prior
-        prior_means    = torch.cat([torch.reshape(prior_w_means[i], (-1,)) for i in range(self.n_hidden_layers + 1)] +
-                                   prior_b_means)
-        prior_log_vars = torch.cat([torch.reshape(prior_w_log_vars[i], (-1,)) for i in range(self.n_hidden_layers + 1)] +
-                                   prior_b_log_vars)
+        ((head_prior_w_means, head_prior_w_log_vars),
+         (head_prior_b_means, head_prior_b_log_vars)) = self.head_prior
+
+        prior_means = torch.cat([torch.reshape(tensor, (-1,)) for tensor in prior_w_means + head_prior_w_means] +
+                                prior_b_means + head_prior_b_means)
+        prior_log_vars  = torch.cat([torch.reshape(tensor, (-1,)) for tensor in prior_w_log_vars + head_prior_w_log_vars] +
+                                prior_b_log_vars + head_prior_b_log_vars)
+
+        # Posterior
+        ((post_w_means, post_w_log_vars), (post_b_means, post_b_log_vars)) = self.posterior
+        ((head_post_w_means, head_post_w_log_vars),
+         (head_post_b_means, head_post_b_log_vars)) = self.head_posterior
+        post_means = torch.cat([torch.reshape(tensor, (-1,)) for tensor in post_w_means + head_post_w_means] +
+                                post_b_means + head_post_b_means)
+        post_log_vars= torch.cat(
+            [torch.reshape(tensor, (-1,)) for tensor in post_w_log_vars + head_post_w_log_vars] +
+                            post_b_log_vars + head_post_b_log_vars )
+
         prior_vars     = torch.exp(prior_log_vars)
-
-        ((post_w_means, post_w_log_vars), (post_b_means, post_b_log_vars)) = self.posterior
-        post_means     = torch.cat([torch.reshape(post_w_means[i], (-1,)) for i in range(self.n_hidden_layers + 1)] +
-                                   post_b_means)
-        post_log_vars  = torch.cat([torch.reshape(post_w_log_vars[i], (-1,)) for i in range(self.n_hidden_layers + 1)] +
-                                   post_b_log_vars)
         post_vars      = torch.exp(post_log_vars)
->>>>>>> fa83a68b
 
         # Calculate KL for individual normal distributions over parameters
         KL_elementwise = \
@@ -150,12 +119,12 @@
         prior_b_means.data.copy_(post_b_means.data)
         prior_b_vars.data.copy_(post_b_log_vars.data)
 
-        (head_prior_w_means, head_prior_w_vars), (head_prior_b_means, head_prior_b_vars) = self.prior
+        (head_prior_w_means, head_prior_w_log_vars), (head_prior_b_means, head_prior_b_log_vars) = self.prior
         (head_posterior_w_means, head_posterior_w_vars), (head_posterior_b_means, head_posterior_b_vars) = self.prior
         head_prior_w_means.data.copy_(head_posterior_w_means.data)
-        head_prior_w_vars.data.copy_(head_posterior_w_vars.data)
+        head_prior_w_log_vars.data.copy_(head_posterior_w_log_vars.data)
         head_prior_b_means.data.copy_(head_posterior_b_means.data)
-        head_prior_b_vars.data.copy_(head_posterior_b_vars.data)
+        head_prior_b_log_vars.data.copy_(head_posterior_b_log_vars.data)
 
     def init_variables(self):
         """
@@ -166,36 +135,21 @@
         apply the exponential when needed in the forward pass.
         """
         # The first prior is initialised to be zero mean, unit variance
-<<<<<<< HEAD
         prior_w_means = [torch.zeros(self.input_size, self.layer_width)] + \
                         [torch.zeros(self.layer_width, self.layer_width) for i in range(self.n_hidden_layers - 1)]
-        prior_w_vars  = [torch.ones(self.input_size, self.layer_width)] + \
-                        [torch.ones(self.layer_width, self.layer_width) for i in range(self.n_hidden_layers - 1)]
+        prior_w_log_vars  = [torch.zeros(self.input_size, self.layer_width)] + \
+                        [torch.zeros(self.layer_width, self.layer_width) for i in range(self.n_hidden_layers - 1)]
         prior_b_means = [torch.zeros(self.layer_width) for i in range(self.n_hidden_layers)]
-        prior_b_vars  = [torch.ones(self.layer_width) for i in range(self.n_hidden_layers)]
-
-        self.prior = ((prior_w_means, prior_w_vars), (prior_b_means, prior_b_vars))
-=======
-        prior_w_means     = [torch.zeros(self.input_size, self.layer_width)] + \
-                            [torch.zeros(self.layer_width, self.layer_width) for i in range(self.n_hidden_layers - 1)] + \
-                            [torch.zeros(self.layer_width, self.out_size)]
-        prior_w_log_vars  = [torch.zeros(self.input_size, self.layer_width)] + \
-                            [torch.zeros(self.layer_width, self.layer_width) for i in range(self.n_hidden_layers - 1)] + \
-                            [torch.zeros(self.layer_width, self.out_size)]
-        prior_b_means     = [torch.zeros(self.layer_width) for i in range(self.n_hidden_layers)] + \
-                            [torch.zeros(self.out_size)]
-        prior_b_log_vars  = [torch.zeros(self.layer_width) for i in range(self.n_hidden_layers)] + \
-                            [torch.zeros(self.out_size)]
+        prior_b_log_vars  = [torch.zeros(self.layer_width) for i in range(self.n_hidden_layers)]
 
         self.prior = ((prior_w_means, prior_w_log_vars), (prior_b_means, prior_b_log_vars))
->>>>>>> fa83a68b
 
         head_prior_w_means = [torch.zeros(self.layer_width, self.out_size) for t in range(self.n_tasks)]
-        head_prior_w_vars = [torch.ones(self.layer_width, self.out_size) for t in range(self.n_tasks)]
+        head_prior_w_log_vars = [torch.ones(self.layer_width, self.out_size) for t in range(self.n_tasks)]
         head_prior_b_means = [torch.zeros(self.out_size) for t in range(self.n_tasks)]
-        head_prior_b_vars = [torch.ones(self.out_size) for t in range(self.n_tasks)]
-
-        self.head_prior = ((head_prior_w_means, head_prior_w_vars), (head_prior_b_means, head_prior_b_vars))
+        head_prior_b_log_vars = [torch.ones(self.out_size) for t in range(self.n_tasks)]
+
+        self.head_prior = ((head_prior_w_means, head_prior_w_log_vars), (head_prior_b_means, head_prior_b_log_vars))
 
         # Prior tensors are registered as buffers to indicate to PyTorch that
         # they are persistent state but shouldn't be updated by the optimiser
@@ -207,36 +161,29 @@
 
         for i in range(self.n_tasks):
             self.register_buffer("head_prior_w_means_" + str(i), head_prior_w_means[i])
-            self.register_buffer("head_prior_w_vars_" + str(i), head_prior_w_vars[i])
+            self.register_buffer("head_prior_w_log_vars_" + str(i), head_prior_w_log_vars[i])
             self.register_buffer("head_prior_b_means_" + str(i), head_prior_b_means[i])
-            self.register_buffer("head_prior_b_vars_" + str(i), head_prior_b_vars[i])
+            self.register_buffer("head_prior_b_log_vars_" + str(i), head_prior_b_log_vars[i])
 
         # The first posterior is initialised to be the same as the first prior
-<<<<<<< HEAD
 
         grad_copy = lambda t : nn.Parameter(t.clone().detach().requires_grad_(True))
 
         posterior_w_means = list(map(grad_copy, prior_w_means))
-        posterior_w_vars = list(map(grad_copy, prior_w_vars))
+        posterior_w_log_vars = list(map(grad_copy, prior_w_log_vars))
         posterior_b_means = list(map(grad_copy, prior_b_means))
-        posterior_b_vars = list(map(grad_copy, prior_b_vars))
-=======
-        posterior_w_means, posterior_w_log_vars, posterior_b_means, posterior_b_log_vars = [], [], [], []
-        for i in range(self.n_hidden_layers + 1):
-            posterior_w_means.append(nn.Parameter(prior_w_means[i].clone().detach().requires_grad_(True)))
-            posterior_w_log_vars.append(nn.Parameter(prior_w_log_vars[i].clone().detach().requires_grad_(True)))
-            posterior_b_means.append(nn.Parameter(prior_b_means[i].clone().detach().requires_grad_(True)))
-            posterior_b_log_vars.append(nn.Parameter(prior_b_log_vars[i].clone().detach().requires_grad_(True)))
->>>>>>> fa83a68b
+        posterior_b_log_vars = list(map(grad_copy, prior_b_log_vars))
 
         self.posterior = ((posterior_w_means, posterior_w_log_vars), (posterior_b_means, posterior_b_log_vars))
 
         head_posterior_w_means = list(map(grad_copy, head_prior_w_means))
-        head_posterior_w_vars = list(map(grad_copy, head_prior_w_vars))
+        head_posterior_w_log_vars = list(map(grad_copy, head_prior_w_log_vars))
         head_posterior_b_means = list(map(grad_copy, head_prior_b_means))
-        head_posterior_b_vars = list(map(grad_copy, head_prior_b_vars))
-
-        self.head_posterior = ((head_posterior_w_means, head_posterior_w_vars),(head_posterior_b_means, head_posterior_b_vars))
+        head_posterior_b_log_vars = list(map(grad_copy, head_prior_b_log_vars))
+
+        self.head_posterior =
+         ((head_posterior_w_means, head_posterior_w_log_vars),
+          (head_posterior_b_means, head_posterior_b_log_vars))
 
         # Posterior tensors are registered as parameters to indicate to PyTorch
         # that they are persistent state that should be updated by the optimiser
@@ -244,14 +191,10 @@
             self.register_parameter("posterior_w_means_" + str(i), posterior_w_means[i])
             self.register_parameter("posterior_w_log_vars_" + str(i), posterior_w_log_vars[i])
             self.register_parameter("posterior_b_means_" + str(i), posterior_b_means[i])
-<<<<<<< HEAD
-            self.register_parameter("posterior_b_vars_" + str(i), posterior_b_vars[i])
+            self.register_parameter("posterior_b_log_vars_" + str(i), posterior_b_log_vars[i])
 
         for i in range(self.n_tasks):
             self.register_parameter("head_posterior_w_means_" + str(i), head_posterior_w_means[i])
-            self.register_parameter("head_posterior_w_vars_" + str(i), head_posterior_w_vars[i])
+            self.register_parameter("head_posterior_w_log_vars_" + str(i), head_posterior_w_log_vars[i])
             self.register_parameter("head_posterior_b_means_" + str(i), head_posterior_b_means[i])
-            self.register_parameter("head_posterior_b_vars_" + str(i), head_posterior_b_vars[i])
-=======
-            self.register_parameter("posterior_b_log_vars_" + str(i), posterior_b_log_vars[i])
->>>>>>> fa83a68b
+            self.register_parameter("head_posterior_b_log_vars_" + str(i), head_posterior_b_log_vars[i])